--- conflicted
+++ resolved
@@ -26,11 +26,6 @@
     description=description,
     formatter_class=CustomFormatter
 )
-<<<<<<< HEAD
-=======
-parser.add_argument('-b', '--batch', action='store_true',
-                    help='supresses standard in')
->>>>>>> ed6017e9
 parser.add_argument('-d', '--destination', type=Path, default=None,
                     help='Directory to create new library in')
 parser.add_argument('--download', action='store_true',
@@ -88,25 +83,12 @@
 
 # ==============================================================================
 # EXTRACT FILES FROM TGZ
-<<<<<<< HEAD
 if args.extract:
     for f in release_details[args.release]['files']:
         # Extract files
         with tarfile.open(f, 'r') as tgz:
             print('Extracting {0}...'.format(f))
             tgz.extractall(path=endf_files_dir)
-=======
-
-for f in release_details[args.release]['files']:
-    if f not in files_complete:
-        continue
-
-    # Extract files
-
-    with tarfile.open(f, 'r') as tgz:
-        print('Extracting {0}...'.format(f))
-        tgz.extractall(path=endf_files_dir)
->>>>>>> ed6017e9
 
 
 # ==============================================================================
@@ -122,11 +104,7 @@
 
 for filename in sorted(neutron_files):
 
-<<<<<<< HEAD
-    print('Converting: ' + str(filename))
-=======
     print(f'Converting: {filename}')
->>>>>>> ed6017e9
     data = openmc.data.IncidentNeutron.from_njoy(filename)
 
     # Export HDF5 file
