#!/usr/bin/env python3

import argparse
from pathlib import Path
import ssl
import subprocess
import sys
import zipfile
from urllib.parse import urljoin

import openmc.data
from openmc._utils import download

description = """
Download FENDL 3.1d or FENDL 3.1c ACE data from the IAEA and convert it to a HDF5 library for
use with OpenMC.

"""


class CustomFormatter(argparse.ArgumentDefaultsHelpFormatter,
                      argparse.RawDescriptionHelpFormatter):
    pass


parser = argparse.ArgumentParser(
    description=description,
    formatter_class=CustomFormatter
)
<<<<<<< HEAD

parser.add_argument('-d', '--destination', default=None,
=======
parser.add_argument('-b', '--batch', action='store_true',
                    help='supresses standard in')
parser.add_argument('-d', '--destination', type=Path, default=None,
>>>>>>> 3df01356
                    help='Directory to create new library in')
parser.add_argument('--download', action='store_true',
                    help='Download files from IAEA-NDS')
parser.add_argument('--no-download', dest='download', action='store_false',
                    help='Do not download files from IAEA-NDS')
parser.add_argument('--extract', action='store_true',
                    help='Extract tar/zip files')
parser.add_argument('--no-extract', dest='extract', action='store_false',
                    help='Do not extract tar/zip files')
parser.add_argument('--libver', choices=['earliest', 'latest'],
                    default='earliest', help="Output HDF5 versioning. Use "
                    "'earliest' for backwards compatibility or 'latest' for "
                    "performance")
parser.add_argument('-r', '--release', choices=['3.1a', '3.1d'],
                    default='3.1d', help="The nuclear data library release version. "
                    "The currently supported options are 3.1a and 3.1d")
parser.set_defaults(download=True, extract=True)
args = parser.parse_args()


# this could be added as an argument to allow different libraries to be downloaded
library_name = 'fendl'
ace_files_dir = Path('-'.join([library_name, args.release, 'ace']))
# the destination is decided after the release is know to avoid putting the release in a folder with a misleading name
if args.destination is None:
    args.destination = Path('-'.join([library_name, args.release, 'hdf5']))

# This dictionary contains all the unique information about each release. This can be exstened to accommodated new releases
release_details = {
    '3.1a': {
        'base_url': 'https://www-nds.iaea.org/fendl31/data/neutron/',
        'files': ['fendl31a-neutron-ace.zip'],
        'neutron_files': ace_files_dir.glob('*'),
        'compressed_file_size': '0.4 GB',
        'uncompressed_file_size': '3 GB'
    },
    '3.1d': {
        'base_url': 'https://www-nds.iaea.org/fendl/data/neutron/',
        'files': ['fendl31d-neutron-ace.zip'],
        'neutron_files': ace_files_dir.joinpath('fendl31d_ACE').glob('*'),
        'compressed_file_size': '0.5 GB',
        'uncompressed_file_size': '3 GB'
    }
}

download_warning = """
WARNING: This script will download {} of data.
Extracting and processing the data requires {} of additional free disk space.
""".format(release_details[args.release]['compressed_file_size'],
           release_details[args.release]['uncompressed_file_size'])

# ==============================================================================
# DOWNLOAD FILES FROM IAEA SITE

if args.download:
    print(download_warning)
    for f in release_details[args.release]['files']:
        download(urljoin(release_details[args.release]['base_url'], f),
                    as_browser=True, context=ssl._create_unverified_context())

# ==============================================================================
# EXTRACT FILES FROM TGZ
if args.extract:
    for f in release_details[args.release]['files']:
        # Extract files, the fendl release was compressed using type 9 zip format
        # unfortunatly which is incompatible with the standard python zipfile library
        # therefore the following system command is used

        subprocess.call(['unzip', '-o', f, '-d', ace_files_dir])

# ==============================================================================
# GENERATE HDF5 LIBRARY -- NEUTRON FILES

# Get a list of all ACE files, excluding files ending with _ which are old incorrect files kept in the release for backwards compatability
neutron_files = [
    f
    for f in release_details[args.release]['neutron_files']
    if not f.name.endswith('_') and not f.name.endswith('.xsd')
]

# Create output directory if it doesn't exist
args.destination.mkdir(parents=True, exist_ok=True)

library = openmc.data.DataLibrary()

for filename in sorted(neutron_files):

    print('Converting: ' + str(filename))
    data = openmc.data.IncidentNeutron.from_ace(filename)

    # Export HDF5 file
    h5_file = args.destination / f'{data.name}.h5'
    print('Writing {}...'.format(h5_file))
    data.export_to_hdf5(h5_file, 'w', libver=args.libver)

    # Register with library
    library.register_file(h5_file)

# Write cross_sections.xml
library.export_to_xml(args.destination / 'cross_sections.xml')<|MERGE_RESOLUTION|>--- conflicted
+++ resolved
@@ -27,14 +27,7 @@
     description=description,
     formatter_class=CustomFormatter
 )
-<<<<<<< HEAD
-
-parser.add_argument('-d', '--destination', default=None,
-=======
-parser.add_argument('-b', '--batch', action='store_true',
-                    help='supresses standard in')
 parser.add_argument('-d', '--destination', type=Path, default=None,
->>>>>>> 3df01356
                     help='Directory to create new library in')
 parser.add_argument('--download', action='store_true',
                     help='Download files from IAEA-NDS')
