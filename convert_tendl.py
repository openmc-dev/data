#!/usr/bin/env python3

import argparse
from pathlib import Path
import sys
import tarfile

import openmc.data
from openmc._utils import download

description = """
Download TENDL 2019/2017/2015 ACE files from PSI and convert them to HDF5 libraries for
use with OpenMC.

"""


class CustomFormatter(argparse.ArgumentDefaultsHelpFormatter,
                      argparse.RawDescriptionHelpFormatter):
    pass


parser = argparse.ArgumentParser(
    description=description,
    formatter_class=CustomFormatter
)
parser.add_argument('-b', '--batch', action='store_true',
                    help='supresses standard in')
parser.add_argument('-d', '--destination', type=Path, default=None,
                    help='Directory to create new library in')
parser.add_argument('--libver', choices=['earliest', 'latest'],
                    default='latest', help="Output HDF5 versioning. Use "
                    "'earliest' for backwards compatibility or 'latest' for "
                    "performance")
parser.add_argument('-r', '--release', choices=['2015', '2017', '2019'],
                    default='2019', help="The nuclear data library release version. "
                    "The currently supported options are 2015, 2017, and 2019.")
args = parser.parse_args()



library_name = 'tendl' #this could be added as an argument to allow different libraries to be downloaded
ace_files_dir = Path('-'.join([library_name, args.release, 'ace']))
# the destination is decided after the release is know to avoid putting the release in a folder with a misleading name
if args.destination is None:
    args.destination = Path('-'.join([library_name, args.release, 'hdf5']))

# This dictionary contains all the unique information about each release. This can be exstened to accommodated new releases
release_details = {
    '2015': {
        'base_url': 'https://tendl.web.psi.ch/tendl_2015/tar_files/',
        'files': ['ACE-n.tgz'],
        'neutron_files': ace_files_dir.glob('neutron_file/*/*/lib/endf/*-n.ace'),
        'metastables': ace_files_dir.glob('neutron_file/*/*/lib/endf/*m-n.ace'),
        'compressed_file_size': '5.1 GB',
        'uncompressed_file_size': '40 GB'
    },
    '2017': {
        'base_url': 'https://tendl.web.psi.ch/tendl_2017/tar_files/',
        'files': ['tendl17c.tar.bz2'],
        'neutron_files': ace_files_dir.glob('ace-17/*'),
        'metastables': ace_files_dir.glob('ace-17/*m'),
        'compressed_file_size': '2.1 GB',
        'uncompressed_file_size': '14 GB'
    },
    '2019': {
        'base_url': 'https://tendl.web.psi.ch/tendl_2019/tar_files/',
        'files': ['tendl19c.tar.bz2'],
        'neutron_files': os.path.join(ace_files_dir, 'tendl19c', '*'),
        'metastables': os.path.join(ace_files_dir, 'tendl19c', '*m'),
        'compressed_file_size': '2.3 GB',
        'uncompressed_file_size': '10.1 GB'
    }
}

download_warning = """
WARNING: This script will download {} of data.
Extracting and processing the data requires {} of additional free disk space.

Are you sure you want to continue? ([y]/n)
""".format(release_details[args.release]['compressed_file_size'],
           release_details[args.release]['uncompressed_file_size'])

response = input(download_warning) if not args.batch else 'y'
if response.lower().startswith('n'):
    sys.exit()

# ==============================================================================
# DOWNLOAD FILES FROM WEBSITE

files_complete = []
for f in release_details[args.release]['files']:
    # Establish connection to URL
    url = release_details[args.release]['base_url'] + f
    downloaded_file = download(url)
    files_complete.append(downloaded_file)

# ==============================================================================
# EXTRACT FILES FROM TGZ

for f in release_details[args.release]['files']:
    if f not in files_complete:
        continue

    # Extract files
    with tarfile.open(f, 'r') as tgz:
<<<<<<< HEAD
        print('Extracting {0}...'.format(f))
        tgz.extractall(path=ace_files_dir)
=======
        print('Extracting {}...'.format(f))
        tgz.extractall(path=os.path.join(ace_files_dir, suffix))
>>>>>>> 7d42e9bd

# ==============================================================================
# CHANGE ZAID FOR METASTABLES

metastables = release_details[args.release]['metastables']
for path in metastables:
    print('    Fixing {} (ensure metastable)...'.format(path))
    text = open(path, 'r').read()
    mass_first_digit = int(text[3])
    if mass_first_digit <= 2:
        text = text[:3] + str(mass_first_digit + 4) + text[4:]
        open(path, 'w').write(text)

# ==============================================================================
# GENERATE HDF5 LIBRARY -- NEUTRON FILES

# Get a list of all ACE files
neutron_files = release_details[args.release]['neutron_files']

# Create output directory if it doesn't exist
args.destination.mkdir(parents=True, exist_ok=True)

library = openmc.data.DataLibrary()

for filename in sorted(neutron_files):

    # this is a fix for the TENDL-2017 release where the B10 ACE file which has an error on one of the values
    if library_name == 'tendl' and args.release == '2017' and filename.name == 'B010':
        text = open(filename, 'r').read()
        if text[423:428] == '86843':
            print('Manual fix for incorrect value in ACE file') # see OpenMC user group issue for more details
            text = ''.join(text[:423])+'86896'+''.join(text[428:])
            open(filename, 'w').write(text)

    print(f'Converting: {filename}')
    data = openmc.data.IncidentNeutron.from_ace(filename)

    # Export HDF5 file
    h5_file = args.destination / f'{data.name}.h5'
    print('Writing {}...'.format(h5_file))
    data.export_to_hdf5(h5_file, 'w', libver=args.libver)

    # Register with library
    library.register_file(h5_file)

# Write cross_sections.xml
library.export_to_xml(args.destination / 'cross_sections.xml')<|MERGE_RESOLUTION|>--- conflicted
+++ resolved
@@ -104,13 +104,8 @@
 
     # Extract files
     with tarfile.open(f, 'r') as tgz:
-<<<<<<< HEAD
-        print('Extracting {0}...'.format(f))
+        print('Extracting {}...'.format(f))
         tgz.extractall(path=ace_files_dir)
-=======
-        print('Extracting {}...'.format(f))
-        tgz.extractall(path=os.path.join(ace_files_dir, suffix))
->>>>>>> 7d42e9bd
 
 # ==============================================================================
 # CHANGE ZAID FOR METASTABLES
