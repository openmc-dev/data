#!/usr/bin/env python3

import argparse
from pathlib import Path
import sys
import tarfile
from urllib.parse import urljoin

import openmc.data
from openmc._utils import download

description = """
Download TENDL 2017 or TENDL 2015 ACE data from PSI and convert it to a HDF5 library for
use with OpenMC.

"""


class CustomFormatter(argparse.ArgumentDefaultsHelpFormatter,
                      argparse.RawDescriptionHelpFormatter):
    pass


parser = argparse.ArgumentParser(
    description=description,
    formatter_class=CustomFormatter
)
<<<<<<< HEAD

parser.add_argument('-d', '--destination', default=None,
=======
parser.add_argument('-b', '--batch', action='store_true',
                    help='supresses standard in')
parser.add_argument('-d', '--destination', type=Path, default=None,
>>>>>>> 3df01356
                    help='Directory to create new library in')
parser.add_argument('--download', action='store_true',
                    help='Download files from PSI')
parser.add_argument('--no-download', dest='download', action='store_false',
                    help='Do not download files from PSI')
parser.add_argument('--extract', action='store_true',
                    help='Extract tar/zip files')
parser.add_argument('--no-extract', dest='extract', action='store_false',
                    help='Do not extract tar/zip files')
parser.add_argument('--libver', choices=['earliest', 'latest'],
                    default='latest', help="Output HDF5 versioning. Use "
                    "'earliest' for backwards compatibility or 'latest' for "
                    "performance")
parser.add_argument('-r', '--release', choices=['2015', '2017'],
                    default='2017', help="The nuclear data library release version. "
                    "The currently supported options are 2015 and 2017")
parser.set_defaults(download=True, extract=True)
args = parser.parse_args()



library_name = 'tendl' #this could be added as an argument to allow different libraries to be downloaded
ace_files_dir = Path('-'.join([library_name, args.release, 'ace']))
# the destination is decided after the release is know to avoid putting the release in a folder with a misleading name
if args.destination is None:
    args.destination = Path('-'.join([library_name, args.release, 'hdf5']))

# This dictionary contains all the unique information about each release. This can be exstened to accommodated new releases
release_details = {
    '2015': {
        'base_url': 'https://tendl.web.psi.ch/tendl_2015/tar_files/',
        'files': ['ACE-n.tgz'],
        'neutron_files': ace_files_dir.glob('neutron_file/*/*/lib/endf/*-n.ace'),
        'metastables': ace_files_dir.glob('neutron_file/*/*/lib/endf/*m-n.ace'),
        'compressed_file_size': '5.1 GB',
        'uncompressed_file_size': '40 GB'
    },
    '2017': {
        'base_url': 'https://tendl.web.psi.ch/tendl_2017/tar_files/',
        'files': ['tendl17c.tar.bz2'],
        'neutron_files': ace_files_dir.glob('ace-17/*'),
        'metastables': ace_files_dir.glob('ace-17/*m'),
        'compressed_file_size': '2.1 GB',
        'uncompressed_file_size': '14 GB'
    }
}

download_warning = """
WARNING: This script will download {} of data.
Extracting and processing the data requires {} of additional free disk space.
""".format(release_details[args.release]['compressed_file_size'],
           release_details[args.release]['uncompressed_file_size'])

# ==============================================================================
# DOWNLOAD FILES FROM WEBSITE

if args.download:
    print(download_warning)
    for f in release_details[args.release]['files']:
        # Establish connection to URL
        download(urljoin(release_details[args.release]['base_url'], f))

# ==============================================================================
# EXTRACT FILES FROM TGZ

<<<<<<< HEAD
if args.extract:
    for f in release_details[args.release]['files']:
        suffix = ''
        with tarfile.open(f, 'r') as tgz:
            print('Extracting {0}...'.format(f))
            tgz.extractall(path=os.path.join(ace_files_dir, suffix))
=======
for f in release_details[args.release]['files']:
    if f not in files_complete:
        continue

    # Extract files
    with tarfile.open(f, 'r') as tgz:
        print('Extracting {0}...'.format(f))
        tgz.extractall(path=ace_files_dir)
>>>>>>> 3df01356

# ==============================================================================
# CHANGE ZAID FOR METASTABLES

metastables = release_details[args.release]['metastables']
for path in metastables:
    print('    Fixing {} (ensure metastable)...'.format(path))
    text = open(path, 'r').read()
    mass_first_digit = int(text[3])
    if mass_first_digit <= 2:
        text = text[:3] + str(mass_first_digit + 4) + text[4:]
        open(path, 'w').write(text)

# ==============================================================================
# GENERATE HDF5 LIBRARY -- NEUTRON FILES

# Get a list of all ACE files
neutron_files = release_details[args.release]['neutron_files']

# Create output directory if it doesn't exist
args.destination.mkdir(parents=True, exist_ok=True)

library = openmc.data.DataLibrary()

for filename in sorted(neutron_files):

    # this is a fix for the TENDL-2017 release where the B10 ACE file which has an error on one of the values
    if library_name == 'tendl' and args.release == '2017' and filename.name == 'B010':
        text = open(filename, 'r').read()
        if text[423:428] == '86843':
            print('Manual fix for incorrect value in ACE file') # see OpenMC user group issue for more details
            text = ''.join(text[:423])+'86896'+''.join(text[428:])
            open(filename, 'w').write(text)

    print('Converting: ' + str(filename))
    data = openmc.data.IncidentNeutron.from_ace(filename)

    # Export HDF5 file
    h5_file = args.destination / f'{data.name}.h5'
    print('Writing {}...'.format(h5_file))
    data.export_to_hdf5(h5_file, 'w', libver=args.libver)

    # Register with library
    library.register_file(h5_file)

# Write cross_sections.xml
library.export_to_xml(args.destination / 'cross_sections.xml')<|MERGE_RESOLUTION|>--- conflicted
+++ resolved
@@ -25,14 +25,7 @@
     description=description,
     formatter_class=CustomFormatter
 )
-<<<<<<< HEAD
-
-parser.add_argument('-d', '--destination', default=None,
-=======
-parser.add_argument('-b', '--batch', action='store_true',
-                    help='supresses standard in')
 parser.add_argument('-d', '--destination', type=Path, default=None,
->>>>>>> 3df01356
                     help='Directory to create new library in')
 parser.add_argument('--download', action='store_true',
                     help='Download files from PSI')
@@ -98,23 +91,11 @@
 # ==============================================================================
 # EXTRACT FILES FROM TGZ
 
-<<<<<<< HEAD
 if args.extract:
     for f in release_details[args.release]['files']:
-        suffix = ''
         with tarfile.open(f, 'r') as tgz:
             print('Extracting {0}...'.format(f))
-            tgz.extractall(path=os.path.join(ace_files_dir, suffix))
-=======
-for f in release_details[args.release]['files']:
-    if f not in files_complete:
-        continue
-
-    # Extract files
-    with tarfile.open(f, 'r') as tgz:
-        print('Extracting {0}...'.format(f))
-        tgz.extractall(path=ace_files_dir)
->>>>>>> 3df01356
+            tgz.extractall(path=ace_files_dir)
 
 # ==============================================================================
 # CHANGE ZAID FOR METASTABLES
