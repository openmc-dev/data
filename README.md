# OpenMC Data Scripts

This repository contains a collection of scripts for generating HDF5 data
libraries that can be used with OpenMC. Some of these scripts convert existing
ACE libraries (such as those produced by LANL) whereas generate scripts use
NJOY to process ENDF files directly. Note that unless you are interested in
making a customized library, you can find pregenerated HDF5 libraries at
https://openmc.org. Another source of data libraries for OpenMC is the
[Windowed Multipole Library](https://github.com/mit-crpg/WMP_Library)
repository which enables on-the-fly Doppler broadening to an arbitrary
temperature.

| Library | Release | Processed by | Download from [openmc.org](https://openmc.org/) | Download ACE files and convert HDF5 | Download ENDF files and generate HDF5 | Convert local ACE files |
|-|-|-|-|-|-|-|
| CENDL | 3.1<br>3.2 |  |  |  | generate_cendl.py |  |
| ENDF/B | VII.0 | LANL | :heavy_check_mark: |  |  | convert_mcnp70.py |
| ENDF/B | VII.1 | LANL | :heavy_check_mark: |  |  | convert_mcnp71.py |
| ENDF/B | VII.1 | NNDC | :heavy_check_mark: | convert_nndc71.py | generate_endf.py |  |
| ENDF/B | VIII.0 | LANL | :heavy_check_mark: |  |  | convert_lib80x.py |
| ENDF/B | VIII.0 | NNDC | :heavy_check_mark: |  | generate_endf.py |  |
<<<<<<< HEAD
| FENDL | 2.1<br>3.0<br>3.1a<br>3.1d |  |  | convert_fendl.py |  |  |
| JENDL | 4.0<br>5.0 |  |  |  | generate_jendl.py |  |
=======
| FENDL | 2.1<br>3.0<br>3.1a<br>3.1d<br>3.2 |  |  | convert_fendl.py |  |  |
| JENDL | 4.0 |  |  |  | generate_jendl.py |  |
>>>>>>> 7509a773
| JEFF | 3.2 |  | :heavy_check_mark: | convert_jeff32.py |  |  |
| JEFF | 3.3 |  | :heavy_check_mark: | convert_jeff33.py |  |  |
| TENDL | 2015<br>2017<br>2019<br>2021|  |  | convert_tendl.py |  |  |<|MERGE_RESOLUTION|>--- conflicted
+++ resolved
@@ -18,13 +18,8 @@
 | ENDF/B | VII.1 | NNDC | :heavy_check_mark: | convert_nndc71.py | generate_endf.py |  |
 | ENDF/B | VIII.0 | LANL | :heavy_check_mark: |  |  | convert_lib80x.py |
 | ENDF/B | VIII.0 | NNDC | :heavy_check_mark: |  | generate_endf.py |  |
-<<<<<<< HEAD
-| FENDL | 2.1<br>3.0<br>3.1a<br>3.1d |  |  | convert_fendl.py |  |  |
+| FENDL | 2.1<br>3.0<br>3.1a<br>3.1d<br>3.2 |  |  | convert_fendl.py |  |  |
 | JENDL | 4.0<br>5.0 |  |  |  | generate_jendl.py |  |
-=======
-| FENDL | 2.1<br>3.0<br>3.1a<br>3.1d<br>3.2 |  |  | convert_fendl.py |  |  |
-| JENDL | 4.0 |  |  |  | generate_jendl.py |  |
->>>>>>> 7509a773
 | JEFF | 3.2 |  | :heavy_check_mark: | convert_jeff32.py |  |  |
 | JEFF | 3.3 |  | :heavy_check_mark: | convert_jeff33.py |  |  |
 | TENDL | 2015<br>2017<br>2019<br>2021|  |  | convert_tendl.py |  |  |